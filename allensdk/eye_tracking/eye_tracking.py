import logging
from scipy.signal import medfilt2d
import numpy as np

from .fit_ellipse import EllipseFitter, not_on_ellipse
from .utils import generate_ray_indices, get_ray_values
from .feature_extraction import (get_circle_mask, max_image_at_value,
                                 max_convolution_positions)
from .plotting import Annotator, ellipse_points


class PointGenerator(object):
    """Class to find candidate points for ellipse fitting.

    Candidates points are found by drawing rays from a seed point and
    checking for the first threshold crossing of each ray.

    Parameters
    ----------
    index_length : int
        Initial default length for ray indices.
    n_rays : int
        The number of rays to check.
    cr_threshold_factor : float
        Multiplicative factor for thresholding corneal reflection.
    pupil_threshold_factor : float
        Multiplicative factor for thresholding pupil.
    cr_threshold_pixels : int
        Number of pixels (from beginning of ray) to use to determine
        threshold of corneal reflection.
    pupil_threshold_pixels : int
        Number of pixels (from beginning of ray) to use to determine
        threshold of pupil.
    """
    DEFAULT_INDEX_LENGTH = 100
    DEFAULT_N_RAYS = 20
    DEFAULT_THRESHOLD_FACTOR = 1.6
    DEFAULT_THRESHOLD_PIXELS = 10

    def __init__(self, index_length=DEFAULT_INDEX_LENGTH,
                 n_rays=DEFAULT_N_RAYS,
                 cr_threshold_factor=DEFAULT_THRESHOLD_FACTOR,
                 pupil_threshold_factor=DEFAULT_THRESHOLD_FACTOR,
                 cr_threshold_pixels=DEFAULT_THRESHOLD_PIXELS,
                 pupil_threshold_pixels=DEFAULT_THRESHOLD_PIXELS):
        self.update_params(index_length=index_length, n_rays=n_rays,
                           cr_threshold_factor=cr_threshold_factor,
                           pupil_threshold_factor=pupil_threshold_factor,
                           cr_threshold_pixels=cr_threshold_pixels,
                           pupil_threshold_pixels=pupil_threshold_pixels)
        self.above_threshold = {"cr": False,
                                "pupil": True}

    def update_params(self, index_length=DEFAULT_INDEX_LENGTH,
                      n_rays=DEFAULT_N_RAYS,
                      cr_threshold_factor=DEFAULT_THRESHOLD_FACTOR,
                      pupil_threshold_factor=DEFAULT_THRESHOLD_FACTOR,
                      cr_threshold_pixels=DEFAULT_THRESHOLD_PIXELS,
                      pupil_threshold_pixels=DEFAULT_THRESHOLD_PIXELS):
        """Update starburst point generation parameters.

        Parameters
        ----------
        index_length : int
            Initial default length for ray indices.
        n_rays : int
            The number of rays to check.
        cr_threshold_factor : float
            Multiplicative factor for thresholding corneal reflection.
        pupil_threshold_factor : float
            Multiplicative factor for thresholding pupil.
        cr_threshold_pixels : int
            Number of pixels (from beginning of ray) to use to determine
            threshold of corneal reflection.
        pupil_threshold_pixels : int
            Number of pixels (from beginning of ray) to use to determine
            threshold of pupil.
        """
        self.xs, self.ys = generate_ray_indices(index_length, n_rays)
        self.threshold_pixels = {"cr": cr_threshold_pixels,
                                 "pupil": pupil_threshold_pixels}
        self.threshold_factor = {"cr": cr_threshold_factor,
                                 "pupil": pupil_threshold_factor}

    def get_candidate_points(self, image, seed_point, point_type,
                             filter_function=None, filter_args=(),
                             threshold_limits=None):
        """Get candidate points for ellipse fitting.

        Parameters
        ----------
        image : numpy.ndarray
            Image to check for threshold crossings.
        seed_point : tuple
            (y, x) center point for ray burst.
        point_type : str
            Either 'cr' or 'pupil'. Determines if threshold crossing is
            high-to-low or low-to-high and which `threshold_factor` and
            `threshold_pixels` value to use.
        threshold_limits : tuple
            (min_threshold, max_threshold) limits to set when calculating
            adaptive threshold.

        Returns
        -------
        candidate_points : list
            List of (y, x) candidate points.
        """
        xs = self.xs + seed_point[1]
        ys = self.ys + seed_point[0]
        ray_values = get_ray_values(xs, ys, image)
        filtered_out = 0
        threshold_not_crossed = 0
        candidate_points = []
        for i, values in enumerate(ray_values):
            try:
                point = self.threshold_crossing(xs[i], ys[i], values,
                                                point_type,
                                                threshold_limits)
                if filter_function is not None:
                    if filter_function(point, *filter_args):
                        candidate_points.append(point)
                    else:
                        filtered_out += 1
                else:
                    candidate_points.append(point)
            except ValueError:
                threshold_not_crossed += 1
        if threshold_not_crossed or filtered_out:
            logging.debug(("%s candidate points returned, %s filtered out, %s "
                           "not generated because threshold not crossed"),
                          len(candidate_points), filtered_out,
                          threshold_not_crossed)
        return candidate_points

    def threshold_crossing(self, xs, ys, values, point_type,
                           threshold_limits=None):
        """Check a ray for where it crosses a threshold.

        The threshold is calculated using `get_threshold`.

        Parameters
        ----------
        xs : numpy.ndarray
            X indices of ray.
        ys : numpy.ndarray
            Y indices of ray.
        values : numpy.ndarray
            Image values along ray.
        point_type : str
            Either 'cr' or 'pupil'. Determines if threshold crossing is
            high-to-low or low-to-high and which `threshold_factor` and
            `threshold_pixels` value to use.
        threshold_limits : tuple
            (min_threshold, max_threshold) limits to set when calculating
            adaptive threshold.

        Returns
        -------
        y_index : int
            Y index of threshold crossing.
        x_index : int
            X index of threshold crossing.

        Raises
        ------
        ValueError
            If no threshold crossing found.
        """
        try:
            above_threshold = self.above_threshold[point_type]
            threshold_pixels = self.threshold_pixels[point_type]
            threshold_factor = self.threshold_factor[point_type]
        except KeyError:
            raise ValueError(("'{}' is not a supported point type, must be "
                              "'cr' or 'pupil'").format(point_type))
        threshold = self.get_threshold(values, threshold_pixels,
                                       threshold_factor,
                                       threshold_limits)
        if above_threshold:
            comparison = values[threshold_pixels:] > threshold
        else:
            comparison = values[threshold_pixels:] < threshold
        sub_index = np.argmax(comparison)
        if comparison[sub_index]:
            index = threshold_pixels + sub_index
            return ys[index], xs[index]
        else:
            raise ValueError("No value in array crosses: {}".format(threshold))

    def get_threshold(self, ray_values, threshold_pixels, threshold_factor,
                      threshold_limits=None):
        """Calculate the threshold from the ray values.

        The threshold is determined from `threshold_factor` times the
        mean of the first `threshold_pixels` values.

        Parameters
        ----------
        ray_values : numpy.ndarray
            Values of the ray.
        threshold_factor : float
            Multiplicative factor for thresholding.
        threshold_pixels : int
            Number of pixels (from beginning of ray) to use to determine
            threshold.
        threshold_limits : tuple
            (min_threshold, max_threshold) limits to set when calculating
            adaptive threshold.

        Returns
        -------
        threshold : float
            Threshold to set for candidate point.
        """
        sub_ray = ray_values[threshold_pixels]
        threshold = threshold_factor*np.mean(sub_ray)
        if threshold_limits is not None:
            threshold = min(threshold, threshold_limits[1])
            threshold = max(threshold, threshold_limits[0])

        return threshold


class EyeTracker(object):
    """Mouse Eye-Tracker.

    Parameters
    ----------
    input_stream : generator
        Generator that yields numpy.ndarray frames to analyze.
    output_stream : stream
        Stream that accepts numpuy.ndarrays in the write method. None if
        not outputting annotations.
    starburst_params : dict
        Dictionary of keyword arguments for `PointGenerator`.
    ransac_params : dict
        Dictionary of keyword arguments for `EllipseFitter`.
    pupil_bounding_box : numpy.ndarray
        [xmin xmax ymin ymax] bounding box for pupil seed point search.
    cr_bounding_box : numpy.ndarray
        [xmin xmax ymin ymax] bounding box for cr seed point search.
    generate_QC_output : bool
        Flag to compute extra QC data on frames.
    **kwargs
        pupil_min_value : int
        pupil_max_value : int
        cr_mask_radius : int
        pupil_mask_radius : int
        cr_recolor_scale_factor : float
        recolor_cr : bool
        adaptive_pupil: bool
        smoothing_kernel_size : int
    """
    DEFAULT_MIN_PUPIL_VALUE = 0
    DEFAULT_MAX_PUPIL_VALUE = 30
    DEFAULT_CR_RECOLOR_SCALE_FACTOR = 2.0
    DEFAULT_RECOLOR_CR = True
    DEFAULT_ADAPTIVE_PUPIL = True
    DEFAULT_CR_MASK_RADIUS = 10
    DEFAULT_PUPIL_MASK_RADIUS = 40
    DEFAULT_GENERATE_QC_OUTPUT = False
    DEFAULT_SMOOTHING_KERNEL_SIZE = 3
    DEFAULT_CLIP_PUPIL_THRESHOLD = True

    def __init__(self, input_stream, output_stream=None,
                 starburst_params=None, ransac_params=None,
                 pupil_bounding_box=None, cr_bounding_box=None,
                 generate_QC_output=DEFAULT_GENERATE_QC_OUTPUT, **kwargs):
        self._mean_frame = None
        self._input_stream = None
        self.input_stream = input_stream
        self.point_generator = None
        self.ellipse_fitter = None
        self.min_pupil_value = self.DEFAULT_MIN_PUPIL_VALUE
        self.max_pupil_value = self.DEFAULT_MAX_PUPIL_VALUE
        self.cr_recolor_scale_factor = self.DEFAULT_CR_RECOLOR_SCALE_FACTOR
        self.recolor_cr = self.DEFAULT_RECOLOR_CR
        self.cr_mask_radius = self.DEFAULT_CR_MASK_RADIUS
        self.pupil_mask_radius = self.DEFAULT_PUPIL_MASK_RADIUS
        self.adaptive_pupil = self.DEFAULT_ADAPTIVE_PUPIL
        self.smoothing_kernel_size = self.DEFAULT_SMOOTHING_KERNEL_SIZE
        self.update_fit_parameters(starburst_params=starburst_params,
                                   ransac_params=ransac_params,
                                   pupil_bounding_box=pupil_bounding_box,
                                   cr_bounding_box=cr_bounding_box,
                                   **kwargs)
        self.annotator = Annotator(output_stream)
        self.pupil_parameters = []
        self.cr_parameters = []
        self.generate_QC_output = generate_QC_output
        self.current_seed = None
        self.current_pupil_candidates = None
        self.current_image = None
        self.blurred_image = None
        self.cr_filled_image = None
        self.pupil_max_image = None
        self.annotated_image = None
        self.frame_index = 0

    def update_fit_parameters(self, starburst_params=None, ransac_params=None,
                              pupil_bounding_box=None, cr_bounding_box=None,
                              **kwargs):
        """Update EyeTracker fitting parameters.

        Parameters
        ----------
        starburst_params : dict
            Dictionary of keyword arguments for `PointGenerator`.
        ransac_params : dict
            Dictionary of keyword arguments for `EllipseFitter`.
        pupil_bounding_box : numpy.ndarray
            [xmin xmax ymin ymax] bounding box for pupil seed point search.
        cr_bounding_box : numpy.ndarray
            [xmin xmax ymin ymax] bounding box for cr seed point search.
        generate_QC_output : bool
            Flag to compute extra QC data on frames.
        **kwargs
            pupil_min_value : int
            pupil_max_value : int
            cr_mask_radius : int
            pupil_mask_radius : int
            cr_recolor_scale_factor : float
            recolor_cr : bool
            adaptive_pupil: bool
            smoothing_kernel_size : int
        """
        if self.point_generator is None:
            if starburst_params is None:
                self.point_generator = PointGenerator()
            else:
                self.point_generator = PointGenerator(**starburst_params)
        elif starburst_params is not None:
            self.point_generator.update_params(**starburst_params)
        if self.ellipse_fitter is None:
            if ransac_params is None:
                self.ellipse_fitter = EllipseFitter()
            else:
                self.ellipse_fitter = EllipseFitter(**ransac_params)
        elif ransac_params is not None:
            self.ellipse_fitter.update_params(**ransac_params)
        if pupil_bounding_box is None or len(pupil_bounding_box) != 4:
            pupil_bounding_box = default_bounding_box(self.im_shape)
        if cr_bounding_box is None or len(cr_bounding_box) != 4:
            cr_bounding_box = default_bounding_box(self.im_shape)
        self.pupil_bounding_box = pupil_bounding_box
        self.cr_bounding_box = cr_bounding_box
        self._init_kwargs(**kwargs)

    def _init_kwargs(self, **kwargs):
        self.min_pupil_value = kwargs.get("min_pupil_value",
                                          self.min_pupil_value)
        self.max_pupil_value = kwargs.get("max_pupil_value",
                                          self.max_pupil_value)
        self.last_pupil_color = self.min_pupil_value
        self.cr_recolor_scale_factor = kwargs.get(
            "cr_recolor_scale_factor", self.cr_recolor_scale_factor)
        self.recolor_cr = kwargs.get("recolor_cr", self.recolor_cr)
        self.cr_mask_radius = kwargs.get("cr_mask_radius", self.cr_mask_radius)
        self.cr_mask = get_circle_mask(self.cr_mask_radius)
        self.pupil_mask_radius = kwargs.get("pupil_mask_radius",
                                            self.pupil_mask_radius)
        self.pupil_mask = get_circle_mask(self.pupil_mask_radius)
        self.adaptive_pupil = kwargs.get(
            "adaptive_pupil", self.adaptive_pupil)
        self.smoothing_kernel_size = kwargs.get(
<<<<<<< HEAD
            "smoothing_kernel_size", self.smoothing_kernel_size)

    @property
    def im_shape(self):
        """Image shape."""
        if self.input_stream is None:
            return None
        return self.input_stream.frame_shape

    @property
    def input_stream(self):
        """Input frame source."""
        return self._input_stream

    @input_stream.setter
    def input_stream(self, stream):
        self._mean_frame = None
        if self._input_stream is not None:
            self._input_stream.close()
        if stream is not None and stream.frame_shape != self.im_shape:
            self.cr_bounding_box = default_bounding_box(stream.frame_shape)
            self.pupil_bounding_box = default_bounding_box(stream.frame_shape)
        self._input_stream = stream
=======
            "smoothing_kernel_size", self.DEFAULT_SMOOTHING_KERNEL_SIZE)
        if kwargs.get("clip_pupil_threshold",
                      self.DEFAULT_CLIP_PUPIL_THRESHOLD):
            self.pupil_threshold_limits = (self.min_pupil_value,
                                           self.max_pupil_value)
        else:
            self.pupil_threshold_limits = None
>>>>>>> 9297117b

    @property
    def mean_frame(self):
        """Average frame calculated from the input source."""
        if self._mean_frame is None:
            mean_frame = np.zeros(self.im_shape, dtype=np.float64)
            frame_count = 0
            for frame in self.input_stream:
                mean_frame += frame
                frame_count += 1
            self._mean_frame = (mean_frame / frame_count).astype(np.uint8)
        return self._mean_frame

    def find_corneal_reflection(self):
        """Estimate the position of the corneal reflection.

        Returns
        -------
        ellipse_parameters : tuple
            (x, y, r, a, b) ellipse parameters.
        """
        seed_point = max_convolution_positions(self.blurred_image,
                                               self.cr_mask,
                                               self.cr_bounding_box)
        candidate_points = self.point_generator.get_candidate_points(
            self.blurred_image, seed_point, "cr")
        return self.ellipse_fitter.fit(candidate_points)

    def setup_pupil_finder(self, cr_parameters):
        """Initialize image and ransac filter for pupil fitting.

        If recoloring the corneal_reflection, color it in and provide a
        filter to exclude points that fall on the colored-in ellipse
        from fitting.

        Parameters
        ----------
        cr_parameters : tuple
            (x, y, r, a, b) ellipse parameters for corneal reflection.

        Returns
        -------
        image : numpy.ndarray
            Image for pupil fitting. Has corneal reflection filled in if
            `recolor_cr` is set.
        filter_function : callable
            Function to indicate if points fall on the recolored ellipse
            or None if not recoloring.
        filter_parameters : tuple
            Ellipse parameters for recolor ellipse shape, which are
            `cr_parameters` with the axes scaled by
            `cr_recolor_scale_factor`.
        """
        if self.recolor_cr:
            self.recolor_corneal_reflection(cr_parameters)
            base_image = self.cr_filled_image
            filter_function = not_on_ellipse
            x, y, r, a, b = cr_parameters
            filter_params = (x, y, r, self.cr_recolor_scale_factor*a,
                             self.cr_recolor_scale_factor*b)
        else:
            base_image = self.blurred_image
            filter_function = None
            filter_params = None

        return base_image, filter_function, filter_params

    def find_pupil(self, cr_parameters):
        """Estimate position of the pupil.

        Parameters
        ----------
        cr_parameters : tuple
            (x, y, r, a, b) ellipse parameters of corneal reflection,
            used to prepare image if `recolor_cr` is set.

        Returns
        -------
        ellipse_parameters : tuple
            (x, y, r, a, b) ellipse parameters.
        """
        base_image, filter_function, filter_params = self.setup_pupil_finder(
            cr_parameters)
        seed_image = max_image_at_value(base_image,
                                        self.last_pupil_color)
        self.pupil_max_image = seed_image
        seed_point = max_convolution_positions(seed_image, self.pupil_mask,
                                               self.pupil_bounding_box)

        x, y, r, a, b = cr_parameters
        filter_params = (x, y, r, self.cr_recolor_scale_factor*a,
                         self.cr_recolor_scale_factor*b)
        candidate_points = self.point_generator.get_candidate_points(
            base_image, seed_point, "pupil", filter_function=filter_function,
            filter_args=(filter_params, 2),
            threshold_limits=self.pupil_threshold_limits)
        self.current_seed = seed_point
        self.current_pupil_candidates = candidate_points

        return self.ellipse_fitter.fit(candidate_points)

    def recolor_corneal_reflection(self, cr_parameters):
        """Reshade the corneal reflection with the last pupil color.

        Parameters
        ----------
        cr_parameters : tuple
            (x, y, r, a, b) ellipse parameters for corneal reflection.
        """
        x, y, r, a, b = cr_parameters
        a = self.cr_recolor_scale_factor*a + 1
        b = self.cr_recolor_scale_factor*b + 1
        r, c = ellipse_points((x, y, r, a, b), self.blurred_image.shape)
        self.cr_filled_image = self.blurred_image.copy()
        self.cr_filled_image[r, c] = self.last_pupil_color

    def update_last_pupil_color(self, pupil_parameters):
        """Update last pupil color with mean of fit.

        Parameters
        ----------
        pupil_parameters : tuple
            (x, y, r, a, b) ellipse parameters for pupil.
        """
        if np.any(np.isnan(pupil_parameters)):
            return
        if self.recolor_cr:
            image = self.cr_filled_image
        else:
            image = self.blurred_image
        r, c = ellipse_points(pupil_parameters, image.shape)
        value = int(np.mean(image[r, c]))
        value = max(self.min_pupil_value, value)
        value = min(self.max_pupil_value, value)
        self.last_pupil_color = value

    def process_image(self, image):
        """Process an image to find pupil and corneal reflection.

        Parameters
        ----------
        image : numpy.ndarray
            Image to process.

        Returns
        -------
        cr_parameters : tuple
            (x, y, r, a, b) corneal reflection parameters.
        pupil_parameters : tuple
            (x, y, r, a, b) pupil parameters.
        """
        self.current_image = image
        self.blurred_image = medfilt2d(image,
                                       kernel_size=self.smoothing_kernel_size)
        try:
            cr_parameters = self.find_corneal_reflection()
        except ValueError:
            logging.debug("Insufficient candidate points found for fitting "
                          "corneal reflection at frame %s", self.frame_index)
            cr_parameters = (np.nan, np.nan, np.nan, np.nan, np.nan)

        try:
            pupil_parameters = self.find_pupil(cr_parameters)
            if self.adaptive_pupil:
                self.update_last_pupil_color(pupil_parameters)
        except ValueError:
            logging.debug("Insufficient candidate points found for fitting "
                          "pupil at frame %s", self.frame_index)
            pupil_parameters = (np.nan, np.nan, np.nan, np.nan, np.nan)

        return cr_parameters, pupil_parameters

    def process_stream(self, start=0, stop=None, step=1,
                       update_mean_frame=True):
        """Get cr and pupil parameters from frames of `input_stream`.

        By default this will process every frame in the input stream.

        Parameters
        ----------
        start : int
            Index of first frame to process. Defaults to 0.
        stop : int
            Stop index for processing. Defaults to None, which runs
            runs until the end of the input stream.
        step : int
            Number of frames to advance at each iteration. Used to skip
            frames while processing. Set to 1 to process every frame, 2
            to process every other frame, etc. Defaults to 1.
        update_mean_frame : bool
            Whether or not to update the mean frame while processing
            the frames.

        Returns
        -------
        pupil_parameters : numpy.ndarray
            [n_frames,5] array of corneal reflection parameters.
        cr_parameters : numpy.ndarray
            [n_frames,5] array of pupil parameters.
        """
        self.pupil_parameters = []
        self.cr_parameters = []
        i = 0

        if update_mean_frame:
            mean_frame = np.zeros(self.im_shape, dtype=np.float64)

        for i, frame in enumerate(self.input_stream[start:stop:step]):
            if update_mean_frame:
                mean_frame += frame
            self.frame_index = start + step*i
            cr_parameters, pupil_parameters = self.process_image(frame)
            self.cr_parameters.append(cr_parameters)
            self.pupil_parameters.append(pupil_parameters)
            if self.annotator.output_stream is not None:
                self.annotated_image = self.annotator.annotate_frame(
                    frame, pupil_parameters, cr_parameters, self.current_seed,
                    self.current_pupil_candidates)
            if self.generate_QC_output:
                self.annotator.compute_density(frame, pupil_parameters,
                                               cr_parameters)
            self.annotator.clear_rc()

        self.annotator.close()

        if update_mean_frame:
            self._mean_frame = (mean_frame / (i+1)).astype(np.uint8)

        return np.array(self.pupil_parameters), np.array(self.cr_parameters)


def default_bounding_box(image_shape):
    """Calculate a default bounding box as 10% in from borders of image.

    Parameters
    ----------
    image_shape : tuple
        (height, width) of image.

    Returns
    -------
    bounding_box : numpy.ndarray
        [xmin, xmax, ymin, ymax] bounding box.
    """
    if image_shape is None:
        return np.array([1, -1, 1, -1], dtype='int')

    h, w = image_shape
    x_crop = int(0.1*w)
    y_crop = int(0.1*h)

    return np.array([x_crop, w-x_crop, y_crop, h-y_crop], dtype='int')<|MERGE_RESOLUTION|>--- conflicted
+++ resolved
@@ -251,6 +251,7 @@
         recolor_cr : bool
         adaptive_pupil: bool
         smoothing_kernel_size : int
+        clip_pupil_threshold : bool
     """
     DEFAULT_MIN_PUPIL_VALUE = 0
     DEFAULT_MAX_PUPIL_VALUE = 30
@@ -280,6 +281,7 @@
         self.pupil_mask_radius = self.DEFAULT_PUPIL_MASK_RADIUS
         self.adaptive_pupil = self.DEFAULT_ADAPTIVE_PUPIL
         self.smoothing_kernel_size = self.DEFAULT_SMOOTHING_KERNEL_SIZE
+        self.clip_pupil_threshold = self.DEFAULT_CLIP_PUPIL_THRESHOLD
         self.update_fit_parameters(starburst_params=starburst_params,
                                    ransac_params=ransac_params,
                                    pupil_bounding_box=pupil_bounding_box,
@@ -324,6 +326,7 @@
             recolor_cr : bool
             adaptive_pupil: bool
             smoothing_kernel_size : int
+            clip_pupil_threshold : bool
         """
         if self.point_generator is None:
             if starburst_params is None:
@@ -364,8 +367,14 @@
         self.adaptive_pupil = kwargs.get(
             "adaptive_pupil", self.adaptive_pupil)
         self.smoothing_kernel_size = kwargs.get(
-<<<<<<< HEAD
             "smoothing_kernel_size", self.smoothing_kernel_size)
+        self.clip_pupil_threshold = kwargs.get(
+            "clip_pupil_threshold", self.clip_pupil_threshold)
+        if self.clip_pupil_threshold:
+            self.pupil_threshold_limits = (self.min_pupil_value,
+                                           self.max_pupil_value)
+        else:
+            self.pupil_threshold_limits = None
 
     @property
     def im_shape(self):
@@ -388,15 +397,6 @@
             self.cr_bounding_box = default_bounding_box(stream.frame_shape)
             self.pupil_bounding_box = default_bounding_box(stream.frame_shape)
         self._input_stream = stream
-=======
-            "smoothing_kernel_size", self.DEFAULT_SMOOTHING_KERNEL_SIZE)
-        if kwargs.get("clip_pupil_threshold",
-                      self.DEFAULT_CLIP_PUPIL_THRESHOLD):
-            self.pupil_threshold_limits = (self.min_pupil_value,
-                                           self.max_pupil_value)
-        else:
-            self.pupil_threshold_limits = None
->>>>>>> 9297117b
 
     @property
     def mean_frame(self):
